--- conflicted
+++ resolved
@@ -84,14 +84,12 @@
 
         self.git(&["add", "."]).unwrap();
         self.git(&["status"]).unwrap();
-<<<<<<< HEAD
         self.git(&["commit", "-m", "test", "--date", format!("{}", timestamp.format("%+")).as_str()]).unwrap();
-=======
         // We disable gpg signing to avoid interfering with local global
         // ~/.gitconfig file, if any.
-        self.git(&["commit", "--no-gpg-sign", "-m", "test"])
+        self.git(&["commit", "--no-gpg-sign", "-m", "test", 
+                 "--date", format!("{}", timestamp.format("%+")).as_str()])
             .unwrap();
->>>>>>> a0444f33
     }
 
     pub fn write_file(&self, path: &str) {
