--- conflicted
+++ resolved
@@ -60,10 +60,5 @@
 
     // Regular dura commit
     assert_ne!(status.commit_hash, status.base_hash);
-<<<<<<< HEAD
-    assert_eq!(status.dura_branch, format!("dura-{}", status.base_hash));
-}
-=======
     assert_eq!(status.dura_branch, format!("dura/{}", status.base_hash));
-}
->>>>>>> b807abad
+}