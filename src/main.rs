mod config;
mod log;
mod poller;
mod snapshots;

use crate::config::{Config, WatchConfig};
use std::process;

#[tokio::main]
async fn main() {
    let dir = std::env::current_dir().unwrap();
    match std::env::args().nth(1).as_deref() {
        Some("capture") => {
            if let Some(oid) = snapshots::capture(&dir).unwrap() {
                println!("{}", oid);
            }
        }
        Some("serve") => {
            println!("pid: {}", std::process::id());
            poller::start().await;
        }
        Some("watch") => {
            watch_dir(&dir);
        }
        Some("kill") => {
            kill();
        }
        val => {
            dbg!(&val);
            eprintln!("Usage: dura capture");
            process::exit(1);
        }
    }
}

fn watch_dir(path: &std::path::PathBuf) {
    let mut config = Config::load();
    config.set_watch(path.to_str().unwrap().to_string(), WatchConfig::new());
    config.save();
}

<<<<<<< HEAD
=======

>>>>>>> c5c49d3c
/// kills running dura poller
///
/// poller's check to make sure that their pid is the same as the pid
/// found in config, and if they are not the same they exit. This
/// function does not actually kill a poller but instead indicates
/// that any living poller should exit during their next check.
fn kill() {
    let mut config = Config::load();
    config.pid = None;
    config.save();
}<|MERGE_RESOLUTION|>--- conflicted
+++ resolved
@@ -39,10 +39,6 @@
     config.save();
 }
 
-<<<<<<< HEAD
-=======
-
->>>>>>> c5c49d3c
 /// kills running dura poller
 ///
 /// poller's check to make sure that their pid is the same as the pid
